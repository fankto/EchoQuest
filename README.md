--- conflicted
+++ resolved
@@ -1,130 +1,5 @@
 # EchoQuest
 
-<<<<<<< HEAD
-EchoQuest is a modern interview transcription and analysis platform that helps researchers, journalists, and professionals extract insights from interviews through AI-powered transcription, analysis, and question answering.
-
-## Features
-
-- 🎙️ **Audio Processing**: Enhance audio quality and transcribe interviews with high accuracy using OpenAI's Whisper
-- 🗣️ **Speaker Diarization**: Automatically identify different speakers in the conversation
-- 📝 **Questionnaire Management**: Create and manage interview questionnaires
-- 🔍 **AI Analysis**: Automatically extract answers to predefined questions
-- 💬 **Intelligent Chat**: Converse with your interview transcripts using natural language with OpenAI
-- 🔒 **User Management**: Secure authentication and organization-based permissions
-- 💰 **Credit System**: Flexible pay-as-you-go pricing model
-
-## Getting Started
-
-### Prerequisites
-
-- Docker and Docker Compose
-- Node.js 18+ (for frontend development)
-- Python 3.10+ (for backend development)
-- OpenAI API key (required for transcription and chat functionality)
-
-### Installation
-
-1. Clone the repository:
-
-```bash
-git clone https://github.com/yourusername/echoquest.git
-cd echoquest
-```
-
-2. Create a `.env` file in the root directory with the following variables:
-
-```
-# Database
-POSTGRES_USER=echoquest
-POSTGRES_PASSWORD=echoquest
-POSTGRES_DB=echoquest
-
-# JWT Authentication
-JWT_SECRET=your-super-secret-key-change-this-in-production
-JWT_ALGORITHM=HS256
-ACCESS_TOKEN_EXPIRE_MINUTES=60
-REFRESH_TOKEN_EXPIRE_DAYS=7
-
-# OpenAI API (required for transcription and chat functionality)
-OPENAI_API_KEY=your-openai-api-key
-
-# Environment
-ENVIRONMENT=development
-```
-
-3. Start the application using Docker Compose:
-
-```bash
-docker-compose up --build
-```
-
-4. Access the application:
-   - Frontend: http://localhost:3000
-   - Backend API: http://localhost:8000
-
-## Development
-
-### Backend Development
-
-The backend is built with FastAPI and SQLAlchemy:
-
-```bash
-cd backend
-poetry install
-poetry run uvicorn app.main:app --reload
-```
-
-### Frontend Development
-
-The frontend is built with Next.js:
-
-```bash
-cd frontend
-npm install
-npm run dev
-```
-
-## Architecture
-
-EchoQuest is built with a modern stack:
-
-- **Backend**: FastAPI (Python) with SQLAlchemy ORM
-- **Frontend**: Next.js with TailwindCSS and shadcn/ui
-- **Database**: PostgreSQL for reliable data storage
-- **Vector Database**: Qdrant for transcript embeddings and semantic search
-- **Cache**: Redis for session management and caching
-- **Speech-to-Text**: AssemblyAI for accurate transcription with speaker diarization
-- **Language Processing**: OpenAI API for chat and question answering
-
-## API Documentation
-
-When running the application, API documentation is available at:
-- Swagger UI: http://localhost:8000/docs
-- ReDoc: http://localhost:8000/redoc
-
-## Credit System
-
-EchoQuest uses a credit-based system:
-
-- **Interview Credits**: Each credit allows processing one interview (upload, transcription, analysis)
-- **Chat Tokens**: Each interview includes a base amount of chat tokens, with additional tokens available for purchase
-
-## License
-
-This project is licensed under the [MIT License](LICENSE).
-
-## Contributing
-
-Contributions are welcome! Please feel free to submit a Pull Request.
-
-1. Fork the repository
-2. Create your feature branch (`git checkout -b feature/amazing-feature`)
-3. Commit your changes (`git commit -m 'Add some amazing feature'`)
-4. Push to the branch (`git push origin feature/amazing-feature`)
-5. Open a Pull Request
-=======
-=======
->>>>>>> 6197f5e6
 ![License: Custom Non-Commercial](https://img.shields.io/badge/License-Custom%20Non--Commercial-red.svg)
 [![Project Status: Alpha](https://img.shields.io/badge/Project%20Status-Alpha-yellow.svg)](README.md)
 
